"""Classes for handling ONCVPSP input files."""

import subprocess
from collections import UserList
from dataclasses import dataclass
from typing import Generic, Optional, TypeVar

from .utils import sanitize


class ONCVPSPEntry:
    """Generic class for an entry in an ONCVPSP input file."""

    @property
    def columns(self) -> str:
        """Return the column headers for the entry."""
        return "# " + " ".join([f"{str(k): >8}" for k in self.__dict__.keys()])[2:]

    @property
    def content(self) -> str:
        """Return the content of the entry."""
        return " ".join([f"{str(v): >8}" for v in self.__dict__.values() if v is not None])

    def to_str(self) -> str:
        """Return the text representation of the entry."""
        return f"{self.columns}\n{self.content}"

    def __repr__(self):
        """Make the repr of the entry very simple."""
        return str(self.__dict__)


T = TypeVar("T")


class ONCVPSPList(UserList, Generic[T]):
    """Generic class for an entry in an ONCVPSP input file that contains multiple elements and emulates a list."""

    def __init__(self, data):
        """Create an :class:`ONCVPSPList` object."""
        super().__init__(data)

    @property
    def columns(self) -> str:
        """Return the column headers for the list."""
        if self.data and isinstance(self.data[0], ONCVPSPEntry):
            return self.data[0].columns
        else:
            return ""

    def to_str(self, print_length=False) -> str:
        """Return the text representation of the list."""
        out = []
        if print_length:
            out.append(f"{len(self): >8}")
        out.append(self.columns)
        out += [
            d.to_str(print_length) if isinstance(d, ONCVPSPList) else d.content for d in self.data
        ]
        return "\n".join(out)


@dataclass(repr=False)
class ONCVPSPAtom(ONCVPSPEntry):
    """Class for the atom block in an ONCVPSP input file."""

    atsym: str
    z: float
    nc: int
    nv: int
    iexc: int
    psfile: str


@dataclass(repr=False)
class ONCVPSPConfigurationSubshell(ONCVPSPEntry):
    """Class for a subshell in an ONCVPSP configuration block."""

    n: int
    l: int
    f: float
    energy: float = -0.0


@dataclass(repr=False)
class ONCVPSPOptimizationChannel(ONCVPSPEntry):
    """Class for an optimization channel in an ONCVPSP input file."""

    l: int
    rc: float
    ep: float
    ncon: int
    nbas: int
    qcut: float


@dataclass(repr=False)
class ONCVPSPLocalPotential(ONCVPSPEntry):
    """Class for the local potential block in an ONCVPSP input file."""

    lloc: int
    lpopt: int
    rc: float
    dvloc0: float


@dataclass(repr=False)
class ONCVPSPVKBProjector(ONCVPSPEntry):
    """Class for a VKB projector in an ONCVPSP input file."""

    l: int
    nproj: int
    debl: float


@dataclass(repr=False)
class ONCVPSPModelCoreCharge(ONCVPSPEntry):
    """Class for the model core charge block in an ONCVPSP input file."""

    icmod: int
    fcfact: float
    rcfact: Optional[float] = None


@dataclass(repr=False)
class ONCVPSPLogDerivativeAnalysis(ONCVPSPEntry):
    """Class for the log derivative analysis block in an ONCVPSP input file."""

    epsh1: float
    epsh2: float
    depsh: float


@dataclass(repr=False)
class ONCVPSPOutputGrid(ONCVPSPEntry):
    """Class for the output grid block in an ONCVPSP input file."""

    rlmax: float
    drl: float

@dataclass(repr=False)
class ONCVPSPConfiningPotential(ONCVPSPEntry):
    """Class for the confining potential block in an ONCVPSP input file."""

    depth: float
    r: float
    beta: float


@dataclass
class ONCVPSPInput:
    """Class for the contents of an ONCVPSP input file.

    The :class:`ONCVPSPInput` class is a dataclass that helps a user interact with input files for ``oncvpsp.x``.

    Typically, a user will create an :class:`ONCVPSPInput` object from an input file using the :meth:`from_file` method,
    as follows ::

        from oncvpsp_tools import ONCVPSPInput
        inp = ONCVPSPInput.from_file("path/to/input.in")

    :class:`ONCVPSPInput` objects -- being a :class:`dataclass` -- have the same attributes as the input parameters
    (listed below). Use these to interact with the contents of the input file.

    :param atom: The atom block of the input file
    :type atom: :class:`ONCVPSPAtom`
    :param reference_configuration: The reference configuration block of the input file
    :type reference_configuration: :class:`ONCVPSPList[ONCVPSPConfigurationSubshell]`
    :param lmax: The lmax block of the input file
    :type lmax: int
    :param optimization: The optimization block of the input file
    :type optimization: :class:`ONCVPSPList[ONCVPSPOptimizationChannel]`
    :param local_potential: The local potential block of the input file
    :type local_potential: :class:`ONCVPSPLocalPotential`
    :param vkb_projectors: The VKB projectors block of the input file
    :type vkb_projectors: :class:`ONCVPSPList[ONCVPSPVKBProjector]`
    :param model_core_charge: The model core charge block of the input file
    :type model_core_charge: :class:`ONCVPSPModelCoreCharge`
    :param log_derivative_analysis: The log derivative analysis block of the input file
    :type log_derivative_analysis: :class:`ONCVPSPLogDerivativeAnalysis`
    :param output_grid: The output grid block of the input file
    :type output_grid: :class:`ONCVPSPOutputGrid`
    :param test_configurations: The test configurations block of the input file
    :type test_configurations: :class:`ONCVPSPList[ONCVPSPList[ONCVPSPConfigurationSubshell]]`
    :param confining_potential: The confining potential block of the input file
    :type confining_potential: :class:`ONCVPSPConfiningPotential`

    """

    atom: ONCVPSPAtom
    reference_configuration: ONCVPSPList[ONCVPSPConfigurationSubshell]
    lmax: int
    optimization: ONCVPSPList[ONCVPSPOptimizationChannel]
    local_potential: ONCVPSPLocalPotential
    vkb_projectors: ONCVPSPList[ONCVPSPVKBProjector]
    model_core_charge: ONCVPSPModelCoreCharge
    log_derivative_analysis: ONCVPSPLogDerivativeAnalysis
    output_grid: ONCVPSPOutputGrid
    test_configurations: ONCVPSPList[ONCVPSPList[ONCVPSPConfigurationSubshell]]
    confining_potential: ONCVPSPConfiningPotential = ONCVPSPConfiningPotential(0.0, 0.0, 0.0)

    @classmethod
    def from_file(cls, filename: str):
        """Create an :class:`ONCVPSPInput` object from an ONCVPSP input file."""
        with open(filename, "r") as f:
            txt = f.read()
        return cls.from_str(txt)

    @classmethod
    def from_str(cls, txt: str):
        """Create an :class:`ONCVPSPInput` object from a string."""
        lines = [line.strip() for line in txt.split("\n")]

        content = [line for line in lines if not line.startswith("#") and line]

        # atom
        atom = ONCVPSPAtom(*[sanitize(v) for v in content[0].split()])

        # reference configuration
        ntot = atom.nc + atom.nv
        reference_configuration: ONCVPSPList[ONCVPSPConfigurationSubshell] = ONCVPSPList(
            [
                ONCVPSPConfigurationSubshell(*[sanitize(v) for v in line.split()])
                for line in content[1 : ntot + 1]
            ]
        )

        # lmax
        lmax = int(content[ntot + 1])

        # optimization
        istart = ntot + 2
        iend = istart + lmax + 1
        optimization: ONCVPSPList[ONCVPSPOptimizationChannel] = ONCVPSPList(
            [
                ONCVPSPOptimizationChannel(*[sanitize(v) for v in line.split()])
                for line in content[istart:iend]
            ]
        )

        # local potential
        local_potential = ONCVPSPLocalPotential(*[sanitize(v) for v in content[iend].split()])

        # VKB projectors
        istart = iend + 1
        iend = istart + lmax + 1
        vkb: ONCVPSPList[ONCVPSPVKBProjector] = ONCVPSPList(
            [
                ONCVPSPVKBProjector(*[sanitize(v) for v in line.split()])
                for line in content[istart:iend]
            ]
        )

        # model core charge
        mcc = ONCVPSPModelCoreCharge(*[sanitize(v) for v in content[iend].split()])
        iend += 1

        # log derivative analysis
        log_derivative_analysis = ONCVPSPLogDerivativeAnalysis(
            *[sanitize(v) for v in content[iend].split()]
        )
        iend += 1

        # output grid
        output_grid = ONCVPSPOutputGrid(*[sanitize(v) for v in content[iend].split()])
        iend += 1

        # test configurations
        ncvf = int(content[iend])
        iend += 1
        test_configs: ONCVPSPList[ONCVPSPList[ONCVPSPConfigurationSubshell]] = ONCVPSPList([])
        for _ in range(ncvf):
            nv = int(content[iend])
            istart = iend + 1
            iend = istart + nv
            test_configs.append(
                ONCVPSPList(
                    [
                        ONCVPSPConfigurationSubshell(*[sanitize(v) for v in line.split()])
                        for line in content[istart:iend]
                    ],
                )
            )

        if len(content) > iend:
            conf_pot = ONCVPSPConfiningPotential(*[sanitize(v) for v in content[iend].split()])
        else:
            conf_pot = None

        return cls(
            atom,
            reference_configuration,
            lmax,
            optimization,
            local_potential,
            vkb,
            mcc,
            log_derivative_analysis,
            output_grid,
            test_configs,
            conf_pot,
        )

    def to_str(self) -> str:
        """Return the text representation of the ONCVPSP input file."""
        return "\n".join(
            [
                "# ATOM AND REFERENCE CONFIGURATION",
                self.atom.to_str(),
                self.reference_configuration.to_str(),
                "# PSEUDOPOTENTIAL AND OPTIMIZATION",
                "#   lmax",
                f"{self.lmax: >8}",
                self.optimization.to_str(),
                "# LOCAL POTENTIAL",
                self.local_potential.to_str(),
                "# VANDERBILT-KLEINMAN-BYLANDER PROJECTORS",
                self.vkb_projectors.to_str(),
                "# MODEL CORE CHARGE",
                self.model_core_charge.to_str(),
                "# LOG DERIVATIVE ANALYSIS",
                self.log_derivative_analysis.to_str(),
                "# OUTPUT GRID",
                self.output_grid.to_str(),
                "# TEST CONFIGURATIONS",
                "# ncnf",
                self.test_configurations.to_str(print_length=True),
<<<<<<< HEAD
                "# CONFINING POTENTIAL",
                self.confining_potential.to_str(),
=======
>>>>>>> 5d744566
            ]
        ).replace("\n\n", "\n")

    def to_file(self, filename: str):
        """Write the ONCVPSP input file to disk."""
        with open(filename, "w") as f:
            f.write(self.to_str())

    def run(self, oncvpsp_command="oncvpso.x"):
        """Run the ONCVPSP executable and return the output."""
        from oncvpsp_tools.output import ONCVPSPOutput

        # Write the input file
        self.to_file("tmp.oncvpsp.in")

        # Run oncvpsp.x
        with open("tmp.oncvpsp.in", "r") as input_file:
            result = subprocess.run(
                oncvpsp_command, stdin=input_file, capture_output=True, shell=True, text=True
            )

        # Parse and return the result
        try:
            return ONCVPSPOutput.from_str(result.stdout)
        except Exception:
            output_file = "tmp.oncvpsp.out"
            with open(output_file, "w") as f:
                f.write(result.stdout)
            raise ValueError(f"ONCVPSP failed; inspect the output ({output_file})")<|MERGE_RESOLUTION|>--- conflicted
+++ resolved
@@ -325,11 +325,8 @@
                 "# TEST CONFIGURATIONS",
                 "# ncnf",
                 self.test_configurations.to_str(print_length=True),
-<<<<<<< HEAD
                 "# CONFINING POTENTIAL",
                 self.confining_potential.to_str(),
-=======
->>>>>>> 5d744566
             ]
         ).replace("\n\n", "\n")
 
